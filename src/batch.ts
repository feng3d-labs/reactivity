--- conflicted
+++ resolved
@@ -54,19 +54,9 @@
             // 修复与子节点关系
             dep._children.forEach((version, node) =>
             {
-<<<<<<< HEAD
-                // 修复与子节点关系
-                node.node._parents.set(dep, dep._version);
-                //
-                node = node.next;
-            }
-            dep._childrenHead = undefined;
-            dep._childrenTail = undefined;
-=======
                 node._parents.set(dep, dep._version);
             });
             dep._children.clear();
->>>>>>> 2a8ca2cb
         });
         _isRunedDeps.length = 0;
     }
