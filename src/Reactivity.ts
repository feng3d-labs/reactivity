import { type ComputedReactivity } from './computed';

/**
 * 反应式节点。
 *
 * 拥有节点值以及被捕捉与触发的能力。
 *
 * 用于被 computed effect 等构建的节点所继承。
 */
export class Reactivity<T = any>
{
    /**
     * 获取当前节点值。
     *
     * 取值时将会建立与父节点的依赖关系。
     */
    get value(): T
    {
        this.track();

        return this._value;
    }
    /**
     * @private
     */
    _value: T;

    /**
     * 父反应节点。
     *
     * 记录了哪些节点调用了当前节点。
     *
     * 当前节点失效时，会通知并移除所有父节点。
     *
     * @private
     */
    _parents = new Map<ComputedReactivity, number>();

    /**
     * 捕捉。
     *
     * 建立与父节点的依赖关系。
     */
    track()
    {
        if (!_shouldTrack) return;

        // 连接父节点和子节点。
        const parent = Reactivity.activeReactivity;
        if (parent)
        {
            this._parents.set(parent, parent._version);
        }
    }

    /**
     * 触发。
     *
     * 冒泡到所有父节点，设置失效子节点链表。
     */
    trigger()
    {
        // 冒泡到所有父节点，设置失效子节点链表。
        this._parents.forEach((version, parent) =>
        {
<<<<<<< HEAD
            this._parents.forEach((version, parent) =>
            {
                if (parent._version !== version) return;

                parent.trigger();
                // 失效时添加子节点到父节点的子节点表尾。
                const node: ReactivityLink = { node: this, value: this._value, next: undefined };
                if (parent._childrenTail)
                {
                    parent._childrenTail.next = node;
                    parent._childrenTail = parent._childrenTail.next;
                }
                else
                {
                    parent._childrenHead = parent._childrenTail = node;
                }
            });
=======
            if (parent._version !== version) return;
>>>>>>> 2a8ca2cb

            parent.trigger();
            // 失效时添加子节点到父节点中。
            parent._children.set(this, this._value);
        });

        //
        this._parents.clear();
    }

    /**
     * 当前正在执行的反应式节点。
     *
     * @internal
     */
    static activeReactivity: ComputedReactivity;
}

/**
 * 反应式节点链。
 */
export type ReactivityLink = { node: Reactivity, value: any, next: ReactivityLink };

/**
 * 强制跟踪。
 *
 * @param fn 强制跟踪的函数。
 */
export function forceTrack<T>(fn: () => T): T
{
    const preShouldTrack = _shouldTrack;
    _shouldTrack = true;
    const result = fn();
    _shouldTrack = preShouldTrack;

    return result;
}

/**
 * 不跟踪。
 *
 * @param fn 不跟踪的函数。
 */
export function noTrack<T>(fn: () => T): T
{
    const preShouldTrack = _shouldTrack;
    _shouldTrack = false;
    const result = fn();
    _shouldTrack = preShouldTrack;

    return result;
}

/**
 * 是否应该跟踪的标志
 * 控制是否进行依赖跟踪
 *
 * @private
 */
let _shouldTrack = true;<|MERGE_RESOLUTION|>--- conflicted
+++ resolved
@@ -63,27 +63,7 @@
         // 冒泡到所有父节点，设置失效子节点链表。
         this._parents.forEach((version, parent) =>
         {
-<<<<<<< HEAD
-            this._parents.forEach((version, parent) =>
-            {
-                if (parent._version !== version) return;
-
-                parent.trigger();
-                // 失效时添加子节点到父节点的子节点表尾。
-                const node: ReactivityLink = { node: this, value: this._value, next: undefined };
-                if (parent._childrenTail)
-                {
-                    parent._childrenTail.next = node;
-                    parent._childrenTail = parent._childrenTail.next;
-                }
-                else
-                {
-                    parent._childrenHead = parent._childrenTail = node;
-                }
-            });
-=======
             if (parent._version !== version) return;
->>>>>>> 2a8ca2cb
 
             parent.trigger();
             // 失效时添加子节点到父节点中。
